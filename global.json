--- conflicted
+++ resolved
@@ -27,15 +27,9 @@
     "jdk": "latest"
   },
   "msbuild-sdks": {
-<<<<<<< HEAD
-    "Microsoft.DotNet.Arcade.Sdk": "10.0.0-beta.25418.110",
-    "Microsoft.DotNet.Helix.Sdk": "10.0.0-beta.25418.110",
-    "Microsoft.DotNet.SharedFramework.Sdk": "10.0.0-beta.25418.110",
-=======
     "Microsoft.DotNet.Arcade.Sdk": "10.0.0-beta.25416.109",
     "Microsoft.DotNet.Helix.Sdk": "10.0.0-beta.25416.109",
     "Microsoft.DotNet.SharedFramework.Sdk": "10.0.0-beta.25416.109",
->>>>>>> 560cd83a
     "Microsoft.Build.NoTargets": "3.7.0",
     "Microsoft.Build.Traversal": "3.4.0"
   }
