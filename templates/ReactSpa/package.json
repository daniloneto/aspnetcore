--- conflicted
+++ resolved
@@ -8,11 +8,7 @@
     "@types/react-dom": "15.5.1",
     "@types/react-router": "4.0.12",
     "@types/webpack-env": "1.13.0",
-<<<<<<< HEAD
-    "aspnet-webpack": "^2.0.0",
-=======
     "aspnet-webpack": "^2.0.1",
->>>>>>> 8b37dc85
     "aspnet-webpack-react": "^3.0.0",
     "awesome-typescript-loader": "3.2.1",
     "bootstrap": "3.3.7",
