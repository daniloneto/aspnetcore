--- conflicted
+++ resolved
@@ -1,7 +1,4 @@
 init:
-<<<<<<< HEAD
-- git config --global core.autocrlf true
-=======
   # Reset dynamic port range from AppVeyor setting (1025-65535) to Windows default (49152-65535),
   # to prevent conflicts with ANCM random ports (1025-48000).
   - netsh int ipv4 show dynamicport tcp
@@ -9,7 +6,6 @@
   - netsh int ipv4 show dynamicport tcp
 
   - git config --global core.autocrlf true
->>>>>>> 1fca0116
 branches:
   only:
   - master
