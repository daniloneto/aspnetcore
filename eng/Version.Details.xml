<?xml version="1.0" encoding="utf-8"?>
<!--

  This file is used by automation to update Versions.props and may be used for other purposes, such as
  static analysis to determine the repo dependency graph.  It should only be modified manually when adding
  or removing dependencies. Updating versions should be done using the `darc` command line tool.

  See https://github.com/dotnet/arcade/blob/master/Documentation/Darc.md for instructions on using darc.
-->
<Dependencies>
  <ProductDependencies>
<<<<<<< HEAD
    <Dependency Name="dotnet-ef" Version="8.0.0-rc.2.23417.25">
      <Uri>https://github.com/dotnet/efcore</Uri>
      <Sha>8025b1cd3e4d89ab73ac82704a917da7c7c0d1d5</Sha>
    </Dependency>
    <Dependency Name="Microsoft.EntityFrameworkCore.InMemory" Version="8.0.0-rc.2.23417.25">
      <Uri>https://github.com/dotnet/efcore</Uri>
      <Sha>8025b1cd3e4d89ab73ac82704a917da7c7c0d1d5</Sha>
    </Dependency>
    <Dependency Name="Microsoft.EntityFrameworkCore.Relational" Version="8.0.0-rc.2.23417.25">
      <Uri>https://github.com/dotnet/efcore</Uri>
      <Sha>8025b1cd3e4d89ab73ac82704a917da7c7c0d1d5</Sha>
    </Dependency>
    <Dependency Name="Microsoft.EntityFrameworkCore.Sqlite" Version="8.0.0-rc.2.23417.25">
      <Uri>https://github.com/dotnet/efcore</Uri>
      <Sha>8025b1cd3e4d89ab73ac82704a917da7c7c0d1d5</Sha>
    </Dependency>
    <Dependency Name="Microsoft.EntityFrameworkCore.SqlServer" Version="8.0.0-rc.2.23417.25">
      <Uri>https://github.com/dotnet/efcore</Uri>
      <Sha>8025b1cd3e4d89ab73ac82704a917da7c7c0d1d5</Sha>
    </Dependency>
    <Dependency Name="Microsoft.EntityFrameworkCore.Tools" Version="8.0.0-rc.2.23417.25">
      <Uri>https://github.com/dotnet/efcore</Uri>
      <Sha>8025b1cd3e4d89ab73ac82704a917da7c7c0d1d5</Sha>
    </Dependency>
    <Dependency Name="Microsoft.EntityFrameworkCore" Version="8.0.0-rc.2.23417.25">
      <Uri>https://github.com/dotnet/efcore</Uri>
      <Sha>8025b1cd3e4d89ab73ac82704a917da7c7c0d1d5</Sha>
    </Dependency>
    <Dependency Name="Microsoft.EntityFrameworkCore.Design" Version="8.0.0-rc.2.23417.25">
      <Uri>https://github.com/dotnet/efcore</Uri>
      <Sha>8025b1cd3e4d89ab73ac82704a917da7c7c0d1d5</Sha>
=======
    <Dependency Name="dotnet-ef" Version="9.0.0-alpha.1.23416.9">
      <Uri>https://github.com/dotnet/efcore</Uri>
      <Sha>697a12b7ac69c63a2cb5266243a0f18e4f5eb458</Sha>
    </Dependency>
    <Dependency Name="Microsoft.EntityFrameworkCore.InMemory" Version="9.0.0-alpha.1.23416.9">
      <Uri>https://github.com/dotnet/efcore</Uri>
      <Sha>697a12b7ac69c63a2cb5266243a0f18e4f5eb458</Sha>
    </Dependency>
    <Dependency Name="Microsoft.EntityFrameworkCore.Relational" Version="9.0.0-alpha.1.23416.9">
      <Uri>https://github.com/dotnet/efcore</Uri>
      <Sha>697a12b7ac69c63a2cb5266243a0f18e4f5eb458</Sha>
    </Dependency>
    <Dependency Name="Microsoft.EntityFrameworkCore.Sqlite" Version="9.0.0-alpha.1.23416.9">
      <Uri>https://github.com/dotnet/efcore</Uri>
      <Sha>697a12b7ac69c63a2cb5266243a0f18e4f5eb458</Sha>
    </Dependency>
    <Dependency Name="Microsoft.EntityFrameworkCore.SqlServer" Version="9.0.0-alpha.1.23416.9">
      <Uri>https://github.com/dotnet/efcore</Uri>
      <Sha>697a12b7ac69c63a2cb5266243a0f18e4f5eb458</Sha>
    </Dependency>
    <Dependency Name="Microsoft.EntityFrameworkCore.Tools" Version="9.0.0-alpha.1.23416.9">
      <Uri>https://github.com/dotnet/efcore</Uri>
      <Sha>697a12b7ac69c63a2cb5266243a0f18e4f5eb458</Sha>
    </Dependency>
    <Dependency Name="Microsoft.EntityFrameworkCore" Version="9.0.0-alpha.1.23416.9">
      <Uri>https://github.com/dotnet/efcore</Uri>
      <Sha>697a12b7ac69c63a2cb5266243a0f18e4f5eb458</Sha>
    </Dependency>
    <Dependency Name="Microsoft.EntityFrameworkCore.Design" Version="9.0.0-alpha.1.23416.9">
      <Uri>https://github.com/dotnet/efcore</Uri>
      <Sha>697a12b7ac69c63a2cb5266243a0f18e4f5eb458</Sha>
>>>>>>> 445e2cf3
    </Dependency>
    <Dependency Name="Microsoft.Extensions.Caching.Abstractions" Version="8.0.0-rc.1.23416.31">
      <Uri>https://github.com/dotnet/runtime</Uri>
      <Sha>ce54acdc1c2e820f06d6f813d6b6ed6ce0a1b64d</Sha>
    </Dependency>
    <Dependency Name="Microsoft.Extensions.Caching.Memory" Version="8.0.0-rc.1.23416.31">
      <Uri>https://github.com/dotnet/runtime</Uri>
      <Sha>ce54acdc1c2e820f06d6f813d6b6ed6ce0a1b64d</Sha>
    </Dependency>
    <Dependency Name="Microsoft.Extensions.Configuration.Abstractions" Version="8.0.0-rc.1.23416.31">
      <Uri>https://github.com/dotnet/runtime</Uri>
      <Sha>ce54acdc1c2e820f06d6f813d6b6ed6ce0a1b64d</Sha>
    </Dependency>
    <Dependency Name="Microsoft.Extensions.Configuration.Binder" Version="8.0.0-rc.1.23416.31">
      <Uri>https://github.com/dotnet/runtime</Uri>
      <Sha>ce54acdc1c2e820f06d6f813d6b6ed6ce0a1b64d</Sha>
    </Dependency>
    <Dependency Name="Microsoft.Extensions.Configuration.CommandLine" Version="8.0.0-rc.1.23416.31">
      <Uri>https://github.com/dotnet/runtime</Uri>
      <Sha>ce54acdc1c2e820f06d6f813d6b6ed6ce0a1b64d</Sha>
    </Dependency>
    <Dependency Name="Microsoft.Extensions.Configuration.EnvironmentVariables" Version="8.0.0-rc.1.23416.31">
      <Uri>https://github.com/dotnet/runtime</Uri>
      <Sha>ce54acdc1c2e820f06d6f813d6b6ed6ce0a1b64d</Sha>
    </Dependency>
    <Dependency Name="Microsoft.Extensions.Configuration.FileExtensions" Version="8.0.0-rc.1.23416.31">
      <Uri>https://github.com/dotnet/runtime</Uri>
      <Sha>ce54acdc1c2e820f06d6f813d6b6ed6ce0a1b64d</Sha>
    </Dependency>
    <Dependency Name="Microsoft.Extensions.Configuration.Ini" Version="8.0.0-rc.1.23416.31">
      <Uri>https://github.com/dotnet/runtime</Uri>
      <Sha>ce54acdc1c2e820f06d6f813d6b6ed6ce0a1b64d</Sha>
    </Dependency>
    <Dependency Name="Microsoft.Extensions.Configuration.Json" Version="8.0.0-rc.1.23416.31">
      <Uri>https://github.com/dotnet/runtime</Uri>
      <Sha>ce54acdc1c2e820f06d6f813d6b6ed6ce0a1b64d</Sha>
    </Dependency>
    <Dependency Name="Microsoft.Extensions.Configuration.UserSecrets" Version="8.0.0-rc.1.23416.31">
      <Uri>https://github.com/dotnet/runtime</Uri>
      <Sha>ce54acdc1c2e820f06d6f813d6b6ed6ce0a1b64d</Sha>
    </Dependency>
    <Dependency Name="Microsoft.Extensions.Configuration.Xml" Version="8.0.0-rc.1.23416.31">
      <Uri>https://github.com/dotnet/runtime</Uri>
      <Sha>ce54acdc1c2e820f06d6f813d6b6ed6ce0a1b64d</Sha>
    </Dependency>
    <Dependency Name="Microsoft.Extensions.Configuration" Version="8.0.0-rc.1.23416.31">
      <Uri>https://github.com/dotnet/runtime</Uri>
      <Sha>ce54acdc1c2e820f06d6f813d6b6ed6ce0a1b64d</Sha>
    </Dependency>
    <Dependency Name="Microsoft.Extensions.DependencyInjection.Abstractions" Version="8.0.0-rc.1.23416.31">
      <Uri>https://github.com/dotnet/runtime</Uri>
      <Sha>ce54acdc1c2e820f06d6f813d6b6ed6ce0a1b64d</Sha>
    </Dependency>
    <Dependency Name="Microsoft.Extensions.DependencyInjection" Version="8.0.0-rc.1.23416.31">
      <Uri>https://github.com/dotnet/runtime</Uri>
      <Sha>ce54acdc1c2e820f06d6f813d6b6ed6ce0a1b64d</Sha>
    </Dependency>
    <Dependency Name="Microsoft.Extensions.Diagnostics" Version="8.0.0-rc.1.23416.31">
      <Uri>https://github.com/dotnet/runtime</Uri>
      <Sha>ce54acdc1c2e820f06d6f813d6b6ed6ce0a1b64d</Sha>
    </Dependency>
    <Dependency Name="Microsoft.Extensions.Diagnostics.Abstractions" Version="8.0.0-rc.1.23416.31">
      <Uri>https://github.com/dotnet/runtime</Uri>
      <Sha>ce54acdc1c2e820f06d6f813d6b6ed6ce0a1b64d</Sha>
    </Dependency>
    <Dependency Name="Microsoft.Extensions.FileProviders.Abstractions" Version="8.0.0-rc.1.23416.31">
      <Uri>https://github.com/dotnet/runtime</Uri>
      <Sha>ce54acdc1c2e820f06d6f813d6b6ed6ce0a1b64d</Sha>
    </Dependency>
    <Dependency Name="Microsoft.Extensions.FileProviders.Composite" Version="8.0.0-rc.1.23416.31">
      <Uri>https://github.com/dotnet/runtime</Uri>
      <Sha>ce54acdc1c2e820f06d6f813d6b6ed6ce0a1b64d</Sha>
    </Dependency>
    <Dependency Name="Microsoft.Extensions.FileProviders.Physical" Version="8.0.0-rc.1.23416.31">
      <Uri>https://github.com/dotnet/runtime</Uri>
      <Sha>ce54acdc1c2e820f06d6f813d6b6ed6ce0a1b64d</Sha>
    </Dependency>
    <Dependency Name="Microsoft.Extensions.FileSystemGlobbing" Version="8.0.0-rc.1.23416.31">
      <Uri>https://github.com/dotnet/runtime</Uri>
      <Sha>ce54acdc1c2e820f06d6f813d6b6ed6ce0a1b64d</Sha>
    </Dependency>
    <Dependency Name="Microsoft.Extensions.HostFactoryResolver.Sources" Version="8.0.0-rc.1.23416.31">
      <Uri>https://github.com/dotnet/runtime</Uri>
      <Sha>ce54acdc1c2e820f06d6f813d6b6ed6ce0a1b64d</Sha>
    </Dependency>
    <Dependency Name="Microsoft.Extensions.Hosting.Abstractions" Version="8.0.0-rc.1.23416.31">
      <Uri>https://github.com/dotnet/runtime</Uri>
      <Sha>ce54acdc1c2e820f06d6f813d6b6ed6ce0a1b64d</Sha>
    </Dependency>
    <Dependency Name="Microsoft.Extensions.Hosting" Version="8.0.0-rc.1.23416.31">
      <Uri>https://github.com/dotnet/runtime</Uri>
      <Sha>ce54acdc1c2e820f06d6f813d6b6ed6ce0a1b64d</Sha>
    </Dependency>
    <Dependency Name="Microsoft.Extensions.Http" Version="8.0.0-rc.1.23416.31">
      <Uri>https://github.com/dotnet/runtime</Uri>
      <Sha>ce54acdc1c2e820f06d6f813d6b6ed6ce0a1b64d</Sha>
    </Dependency>
    <Dependency Name="Microsoft.Extensions.Logging.Abstractions" Version="8.0.0-rc.1.23416.31">
      <Uri>https://github.com/dotnet/runtime</Uri>
      <Sha>ce54acdc1c2e820f06d6f813d6b6ed6ce0a1b64d</Sha>
    </Dependency>
    <Dependency Name="Microsoft.Extensions.Logging.Configuration" Version="8.0.0-rc.1.23416.31">
      <Uri>https://github.com/dotnet/runtime</Uri>
      <Sha>ce54acdc1c2e820f06d6f813d6b6ed6ce0a1b64d</Sha>
    </Dependency>
    <Dependency Name="Microsoft.Extensions.Logging.Console" Version="8.0.0-rc.1.23416.31">
      <Uri>https://github.com/dotnet/runtime</Uri>
      <Sha>ce54acdc1c2e820f06d6f813d6b6ed6ce0a1b64d</Sha>
    </Dependency>
    <Dependency Name="Microsoft.Extensions.Logging.Debug" Version="8.0.0-rc.1.23416.31">
      <Uri>https://github.com/dotnet/runtime</Uri>
      <Sha>ce54acdc1c2e820f06d6f813d6b6ed6ce0a1b64d</Sha>
    </Dependency>
    <Dependency Name="Microsoft.Extensions.Logging.EventSource" Version="8.0.0-rc.1.23416.31">
      <Uri>https://github.com/dotnet/runtime</Uri>
      <Sha>ce54acdc1c2e820f06d6f813d6b6ed6ce0a1b64d</Sha>
    </Dependency>
    <Dependency Name="Microsoft.Extensions.Logging.EventLog" Version="8.0.0-rc.1.23416.31">
      <Uri>https://github.com/dotnet/runtime</Uri>
      <Sha>ce54acdc1c2e820f06d6f813d6b6ed6ce0a1b64d</Sha>
    </Dependency>
    <Dependency Name="Microsoft.Extensions.Logging.TraceSource" Version="8.0.0-rc.1.23416.31">
      <Uri>https://github.com/dotnet/runtime</Uri>
      <Sha>ce54acdc1c2e820f06d6f813d6b6ed6ce0a1b64d</Sha>
    </Dependency>
    <Dependency Name="Microsoft.Extensions.Logging" Version="8.0.0-rc.1.23416.31">
      <Uri>https://github.com/dotnet/runtime</Uri>
      <Sha>ce54acdc1c2e820f06d6f813d6b6ed6ce0a1b64d</Sha>
    </Dependency>
    <Dependency Name="Microsoft.Extensions.Options.ConfigurationExtensions" Version="8.0.0-rc.1.23416.31">
      <Uri>https://github.com/dotnet/runtime</Uri>
      <Sha>ce54acdc1c2e820f06d6f813d6b6ed6ce0a1b64d</Sha>
    </Dependency>
    <Dependency Name="Microsoft.Extensions.Options.DataAnnotations" Version="8.0.0-rc.1.23416.31">
      <Uri>https://github.com/dotnet/runtime</Uri>
      <Sha>ce54acdc1c2e820f06d6f813d6b6ed6ce0a1b64d</Sha>
    </Dependency>
    <Dependency Name="Microsoft.Extensions.Options" Version="8.0.0-rc.1.23416.31">
      <Uri>https://github.com/dotnet/runtime</Uri>
      <Sha>ce54acdc1c2e820f06d6f813d6b6ed6ce0a1b64d</Sha>
    </Dependency>
    <Dependency Name="Microsoft.Extensions.Primitives" Version="8.0.0-rc.1.23416.31">
      <Uri>https://github.com/dotnet/runtime</Uri>
      <Sha>ce54acdc1c2e820f06d6f813d6b6ed6ce0a1b64d</Sha>
    </Dependency>
    <Dependency Name="Microsoft.Internal.Runtime.AspNetCore.Transport" Version="8.0.0-rc.1.23416.31">
      <Uri>https://github.com/dotnet/runtime</Uri>
      <Sha>ce54acdc1c2e820f06d6f813d6b6ed6ce0a1b64d</Sha>
    </Dependency>
    <Dependency Name="Microsoft.SourceBuild.Intermediate.source-build-externals" Version="8.0.0-alpha.1.23410.1">
      <Uri>https://github.com/dotnet/source-build-externals</Uri>
      <Sha>2403b57088fa5f428cf6e071cf57b4f3e547c5e4</Sha>
      <SourceBuild RepoName="source-build-externals" ManagedOnly="true" />
    </Dependency>
    <Dependency Name="System.Configuration.ConfigurationManager" Version="8.0.0-rc.1.23416.31">
      <Uri>https://github.com/dotnet/runtime</Uri>
      <Sha>ce54acdc1c2e820f06d6f813d6b6ed6ce0a1b64d</Sha>
    </Dependency>
    <Dependency Name="System.Diagnostics.DiagnosticSource" Version="8.0.0-rc.1.23416.31">
      <Uri>https://github.com/dotnet/runtime</Uri>
      <Sha>ce54acdc1c2e820f06d6f813d6b6ed6ce0a1b64d</Sha>
    </Dependency>
    <Dependency Name="System.Diagnostics.EventLog" Version="8.0.0-rc.1.23416.31">
      <Uri>https://github.com/dotnet/runtime</Uri>
      <Sha>ce54acdc1c2e820f06d6f813d6b6ed6ce0a1b64d</Sha>
    </Dependency>
    <Dependency Name="System.DirectoryServices.Protocols" Version="8.0.0-rc.1.23416.31">
      <Uri>https://github.com/dotnet/runtime</Uri>
      <Sha>ce54acdc1c2e820f06d6f813d6b6ed6ce0a1b64d</Sha>
    </Dependency>
    <Dependency Name="System.IO.Pipelines" Version="8.0.0-rc.1.23416.31">
      <Uri>https://github.com/dotnet/runtime</Uri>
      <Sha>ce54acdc1c2e820f06d6f813d6b6ed6ce0a1b64d</Sha>
    </Dependency>
    <Dependency Name="System.Net.Http.Json" Version="8.0.0-rc.1.23416.31">
      <Uri>https://github.com/dotnet/runtime</Uri>
      <Sha>ce54acdc1c2e820f06d6f813d6b6ed6ce0a1b64d</Sha>
    </Dependency>
    <Dependency Name="System.Net.Http.WinHttpHandler" Version="8.0.0-rc.1.23416.31">
      <Uri>https://github.com/dotnet/runtime</Uri>
      <Sha>ce54acdc1c2e820f06d6f813d6b6ed6ce0a1b64d</Sha>
    </Dependency>
    <Dependency Name="System.Reflection.Metadata" Version="8.0.0-rc.1.23416.31">
      <Uri>https://github.com/dotnet/runtime</Uri>
      <Sha>ce54acdc1c2e820f06d6f813d6b6ed6ce0a1b64d</Sha>
    </Dependency>
    <Dependency Name="System.Resources.Extensions" Version="8.0.0-rc.1.23416.31">
      <Uri>https://github.com/dotnet/runtime</Uri>
      <Sha>ce54acdc1c2e820f06d6f813d6b6ed6ce0a1b64d</Sha>
    </Dependency>
    <Dependency Name="System.Security.Cryptography.Pkcs" Version="8.0.0-rc.1.23416.31">
      <Uri>https://github.com/dotnet/runtime</Uri>
      <Sha>ce54acdc1c2e820f06d6f813d6b6ed6ce0a1b64d</Sha>
    </Dependency>
    <Dependency Name="System.Security.Cryptography.Xml" Version="8.0.0-rc.1.23416.31">
      <Uri>https://github.com/dotnet/runtime</Uri>
      <Sha>ce54acdc1c2e820f06d6f813d6b6ed6ce0a1b64d</Sha>
    </Dependency>
    <Dependency Name="System.Security.Permissions" Version="8.0.0-rc.1.23416.31">
      <Uri>https://github.com/dotnet/runtime</Uri>
      <Sha>ce54acdc1c2e820f06d6f813d6b6ed6ce0a1b64d</Sha>
    </Dependency>
    <Dependency Name="System.ServiceProcess.ServiceController" Version="8.0.0-rc.1.23416.31">
      <Uri>https://github.com/dotnet/runtime</Uri>
      <Sha>ce54acdc1c2e820f06d6f813d6b6ed6ce0a1b64d</Sha>
    </Dependency>
    <Dependency Name="System.Text.Encodings.Web" Version="8.0.0-rc.1.23416.31">
      <Uri>https://github.com/dotnet/runtime</Uri>
      <Sha>ce54acdc1c2e820f06d6f813d6b6ed6ce0a1b64d</Sha>
    </Dependency>
    <Dependency Name="System.Text.Json" Version="8.0.0-rc.1.23416.31">
      <Uri>https://github.com/dotnet/runtime</Uri>
      <Sha>ce54acdc1c2e820f06d6f813d6b6ed6ce0a1b64d</Sha>
    </Dependency>
    <Dependency Name="System.Threading.AccessControl" Version="8.0.0-rc.1.23416.31">
      <Uri>https://github.com/dotnet/runtime</Uri>
      <Sha>ce54acdc1c2e820f06d6f813d6b6ed6ce0a1b64d</Sha>
    </Dependency>
    <Dependency Name="System.Threading.Channels" Version="8.0.0-rc.1.23416.31">
      <Uri>https://github.com/dotnet/runtime</Uri>
      <Sha>ce54acdc1c2e820f06d6f813d6b6ed6ce0a1b64d</Sha>
    </Dependency>
    <Dependency Name="System.Threading.RateLimiting" Version="8.0.0-rc.1.23416.31">
      <Uri>https://github.com/dotnet/runtime</Uri>
      <Sha>ce54acdc1c2e820f06d6f813d6b6ed6ce0a1b64d</Sha>
    </Dependency>
    <Dependency Name="Microsoft.Extensions.DependencyModel" Version="8.0.0-rc.1.23416.31">
      <Uri>https://github.com/dotnet/runtime</Uri>
      <Sha>ce54acdc1c2e820f06d6f813d6b6ed6ce0a1b64d</Sha>
    </Dependency>
    <Dependency Name="Microsoft.NETCore.App.Ref" Version="8.0.0-rc.1.23416.31">
      <Uri>https://github.com/dotnet/runtime</Uri>
      <Sha>ce54acdc1c2e820f06d6f813d6b6ed6ce0a1b64d</Sha>
    </Dependency>
    <Dependency Name="Microsoft.NET.Runtime.MonoAOTCompiler.Task" Version="8.0.0-rc.1.23416.31">
      <Uri>https://github.com/dotnet/runtime</Uri>
      <Sha>ce54acdc1c2e820f06d6f813d6b6ed6ce0a1b64d</Sha>
    </Dependency>
    <Dependency Name="Microsoft.NET.Runtime.WebAssembly.Sdk" Version="8.0.0-rc.1.23416.31">
      <Uri>https://github.com/dotnet/runtime</Uri>
      <Sha>ce54acdc1c2e820f06d6f813d6b6ed6ce0a1b64d</Sha>
    </Dependency>
    <Dependency Name="Microsoft.Bcl.AsyncInterfaces" Version="8.0.0-rc.1.23416.31">
      <Uri>https://github.com/dotnet/runtime</Uri>
      <Sha>ce54acdc1c2e820f06d6f813d6b6ed6ce0a1b64d</Sha>
    </Dependency>
    <!-- Transitive package to provide coherency in dotnet/extensions -->
    <Dependency Name="Microsoft.Bcl.TimeProvider" Version="8.0.0-rc.1.23416.31">
      <Uri>https://github.com/dotnet/runtime</Uri>
      <Sha>ce54acdc1c2e820f06d6f813d6b6ed6ce0a1b64d</Sha>
    </Dependency>
    <Dependency Name="System.Collections.Immutable" Version="8.0.0-rc.1.23416.31">
      <Uri>https://github.com/dotnet/runtime</Uri>
      <Sha>ce54acdc1c2e820f06d6f813d6b6ed6ce0a1b64d</Sha>
    </Dependency>
    <Dependency Name="System.Diagnostics.PerformanceCounter" Version="8.0.0-rc.1.23416.31">
      <Uri>https://github.com/dotnet/runtime</Uri>
      <Sha>ce54acdc1c2e820f06d6f813d6b6ed6ce0a1b64d</Sha>
    </Dependency>
    <Dependency Name="System.IO.Hashing" Version="8.0.0-rc.1.23416.31">
      <Uri>https://github.com/dotnet/runtime</Uri>
      <Sha>ce54acdc1c2e820f06d6f813d6b6ed6ce0a1b64d</Sha>
    </Dependency>
    <Dependency Name="System.Runtime.Caching" Version="8.0.0-rc.1.23416.31">
      <Uri>https://github.com/dotnet/runtime</Uri>
      <Sha>ce54acdc1c2e820f06d6f813d6b6ed6ce0a1b64d</Sha>
    </Dependency>
    <!--
         Win-x64 is used here because we have picked an arbitrary runtime identifier to flow the version of the latest NETCore.App runtime.
         All Runtime.$rid packages should have the same version.
    -->
    <Dependency Name="Microsoft.NETCore.App.Runtime.win-x64" Version="8.0.0-rc.1.23416.31">
      <Uri>https://github.com/dotnet/runtime</Uri>
      <Sha>ce54acdc1c2e820f06d6f813d6b6ed6ce0a1b64d</Sha>
      <SourceBuild RepoName="runtime" ManagedOnly="false" />
    </Dependency>
    <Dependency Name="Microsoft.NETCore.App.Runtime.AOT.win-x64.Cross.browser-wasm" Version="8.0.0-rc.1.23416.31">
      <Uri>https://github.com/dotnet/runtime</Uri>
      <Sha>ce54acdc1c2e820f06d6f813d6b6ed6ce0a1b64d</Sha>
    </Dependency>
    <Dependency Name="Microsoft.NETCore.BrowserDebugHost.Transport" Version="8.0.0-rc.1.23416.31">
      <Uri>https://github.com/dotnet/runtime</Uri>
      <Sha>ce54acdc1c2e820f06d6f813d6b6ed6ce0a1b64d</Sha>
    </Dependency>
    <Dependency Name="Microsoft.Web.Xdt" Version="7.0.0-preview.22423.2">
      <Uri>https://github.com/dotnet/xdt</Uri>
      <Sha>9a1c3e1b7f0c8763d4c96e593961a61a72679a7b</Sha>
      <SourceBuild RepoName="xdt" ManagedOnly="true" />
    </Dependency>
    <Dependency Name="Microsoft.SourceBuild.Intermediate.source-build-reference-packages" Version="8.0.0-alpha.1.23414.1">
      <Uri>https://github.com/dotnet/source-build-reference-packages</Uri>
      <Sha>45f5554ac6813e1e155c47fd80ec146c684f65e8</Sha>
      <SourceBuild RepoName="source-build-reference-packages" ManagedOnly="true" />
    </Dependency>
    <!-- Not updated automatically -->
    <Dependency Name="Microsoft.CodeAnalysis.Common" Version="4.7.0-3.23314.3">
      <Uri>https://github.com/dotnet/roslyn</Uri>
      <Sha>1aa759af23d2a29043ea44fcef5bd6823dafa5d0</Sha>
      <SourceBuild RepoName="roslyn" ManagedOnly="true" />
    </Dependency>
    <Dependency Name="Microsoft.CodeAnalysis.ExternalAccess.AspNetCore" Version="4.7.0-3.23314.3">
      <Uri>https://github.com/dotnet/roslyn</Uri>
      <Sha>1aa759af23d2a29043ea44fcef5bd6823dafa5d0</Sha>
    </Dependency>
    <Dependency Name="Microsoft.CodeAnalysis.CSharp" Version="4.7.0-3.23314.3">
      <Uri>https://github.com/dotnet/roslyn</Uri>
      <Sha>1aa759af23d2a29043ea44fcef5bd6823dafa5d0</Sha>
    </Dependency>
    <Dependency Name="Microsoft.CodeAnalysis.CSharp.Workspaces" Version="4.7.0-3.23314.3">
      <Uri>https://github.com/dotnet/roslyn</Uri>
      <Sha>1aa759af23d2a29043ea44fcef5bd6823dafa5d0</Sha>
    </Dependency>
    <Dependency Name="System.Composition" Version="8.0.0-rc.1.23416.31">
      <Uri>https://github.com/dotnet/runtime</Uri>
      <Sha>ce54acdc1c2e820f06d6f813d6b6ed6ce0a1b64d</Sha>
    </Dependency>
  </ProductDependencies>
  <ToolsetDependencies>
    <!-- Listed explicitly to workaround https://github.com/dotnet/cli/issues/10528 -->
    <Dependency Name="Microsoft.NETCore.Platforms" Version="8.0.0-rc.1.23416.31">
      <Uri>https://github.com/dotnet/runtime</Uri>
      <Sha>ce54acdc1c2e820f06d6f813d6b6ed6ce0a1b64d</Sha>
    </Dependency>
<<<<<<< HEAD
    <Dependency Name="System.Drawing.Common" Version="9.0.0-alpha.1.23417.2">
      <Uri>https://github.com/dotnet/winforms</Uri>
      <Sha>5954c5fae2b4c0df34c3be658294b9289d02ac76</Sha>
=======
    <Dependency Name="System.Drawing.Common" Version="8.0.0-rc.1.23411.1">
      <Uri>https://github.com/dotnet/winforms</Uri>
      <Sha>4eae6075b679fb57727d7bee8a6eefd5929aec03</Sha>
>>>>>>> 445e2cf3
    </Dependency>
    <Dependency Name="Microsoft.DotNet.Arcade.Sdk" Version="8.0.0-beta.23415.4">
      <Uri>https://github.com/dotnet/arcade</Uri>
      <Sha>46ff142f43e887d5f9a4d87ef39d72166f61db8d</Sha>
      <SourceBuild RepoName="arcade" ManagedOnly="true" />
    </Dependency>
    <Dependency Name="Microsoft.DotNet.Build.Tasks.Installers" Version="8.0.0-beta.23415.4">
      <Uri>https://github.com/dotnet/arcade</Uri>
      <Sha>46ff142f43e887d5f9a4d87ef39d72166f61db8d</Sha>
    </Dependency>
    <Dependency Name="Microsoft.DotNet.Build.Tasks.Templating" Version="8.0.0-beta.23415.4">
      <Uri>https://github.com/dotnet/arcade</Uri>
      <Sha>46ff142f43e887d5f9a4d87ef39d72166f61db8d</Sha>
    </Dependency>
    <Dependency Name="Microsoft.DotNet.Helix.Sdk" Version="8.0.0-beta.23415.4">
      <Uri>https://github.com/dotnet/arcade</Uri>
      <Sha>46ff142f43e887d5f9a4d87ef39d72166f61db8d</Sha>
    </Dependency>
    <Dependency Name="Microsoft.DotNet.RemoteExecutor" Version="8.0.0-beta.23415.4">
      <Uri>https://github.com/dotnet/arcade</Uri>
      <Sha>46ff142f43e887d5f9a4d87ef39d72166f61db8d</Sha>
    </Dependency>
    <Dependency Name="Microsoft.Extensions.Telemetry.Testing" Version="9.0.0-alpha.1.23416.6">
      <Uri>https://github.com/dotnet/extensions</Uri>
      <Sha>af03153106c48eb7c7248fd15e7286a311b338d8</Sha>
    </Dependency>
    <Dependency Name="NuGet.Frameworks" Version="6.2.4">
      <Uri>https://github.com/nuget/nuget.client</Uri>
      <Sha>8fef55f5a55a3b4f2c96cd1a9b5ddc51d4b927f8</Sha>
    </Dependency>
    <Dependency Name="NuGet.Packaging" Version="6.2.4">
      <Uri>https://github.com/nuget/nuget.client</Uri>
      <Sha>8fef55f5a55a3b4f2c96cd1a9b5ddc51d4b927f8</Sha>
    </Dependency>
    <Dependency Name="NuGet.Versioning" Version="6.2.4">
      <Uri>https://github.com/nuget/nuget.client</Uri>
      <Sha>8fef55f5a55a3b4f2c96cd1a9b5ddc51d4b927f8</Sha>
    </Dependency>
    <Dependency Name="Microsoft.SourceBuild.Intermediate.symreader" Version="2.1.0-beta.23409.1">
      <Uri>https://github.com/dotnet/symreader</Uri>
      <Sha>6f3128d255b0b1eb177712c7f2ab2ef0a147d251</Sha>
      <SourceBuild RepoName="symreader" ManagedOnly="true" />
    </Dependency>
  </ToolsetDependencies>
</Dependencies><|MERGE_RESOLUTION|>--- conflicted
+++ resolved
@@ -9,39 +9,6 @@
 -->
 <Dependencies>
   <ProductDependencies>
-<<<<<<< HEAD
-    <Dependency Name="dotnet-ef" Version="8.0.0-rc.2.23417.25">
-      <Uri>https://github.com/dotnet/efcore</Uri>
-      <Sha>8025b1cd3e4d89ab73ac82704a917da7c7c0d1d5</Sha>
-    </Dependency>
-    <Dependency Name="Microsoft.EntityFrameworkCore.InMemory" Version="8.0.0-rc.2.23417.25">
-      <Uri>https://github.com/dotnet/efcore</Uri>
-      <Sha>8025b1cd3e4d89ab73ac82704a917da7c7c0d1d5</Sha>
-    </Dependency>
-    <Dependency Name="Microsoft.EntityFrameworkCore.Relational" Version="8.0.0-rc.2.23417.25">
-      <Uri>https://github.com/dotnet/efcore</Uri>
-      <Sha>8025b1cd3e4d89ab73ac82704a917da7c7c0d1d5</Sha>
-    </Dependency>
-    <Dependency Name="Microsoft.EntityFrameworkCore.Sqlite" Version="8.0.0-rc.2.23417.25">
-      <Uri>https://github.com/dotnet/efcore</Uri>
-      <Sha>8025b1cd3e4d89ab73ac82704a917da7c7c0d1d5</Sha>
-    </Dependency>
-    <Dependency Name="Microsoft.EntityFrameworkCore.SqlServer" Version="8.0.0-rc.2.23417.25">
-      <Uri>https://github.com/dotnet/efcore</Uri>
-      <Sha>8025b1cd3e4d89ab73ac82704a917da7c7c0d1d5</Sha>
-    </Dependency>
-    <Dependency Name="Microsoft.EntityFrameworkCore.Tools" Version="8.0.0-rc.2.23417.25">
-      <Uri>https://github.com/dotnet/efcore</Uri>
-      <Sha>8025b1cd3e4d89ab73ac82704a917da7c7c0d1d5</Sha>
-    </Dependency>
-    <Dependency Name="Microsoft.EntityFrameworkCore" Version="8.0.0-rc.2.23417.25">
-      <Uri>https://github.com/dotnet/efcore</Uri>
-      <Sha>8025b1cd3e4d89ab73ac82704a917da7c7c0d1d5</Sha>
-    </Dependency>
-    <Dependency Name="Microsoft.EntityFrameworkCore.Design" Version="8.0.0-rc.2.23417.25">
-      <Uri>https://github.com/dotnet/efcore</Uri>
-      <Sha>8025b1cd3e4d89ab73ac82704a917da7c7c0d1d5</Sha>
-=======
     <Dependency Name="dotnet-ef" Version="9.0.0-alpha.1.23416.9">
       <Uri>https://github.com/dotnet/efcore</Uri>
       <Sha>697a12b7ac69c63a2cb5266243a0f18e4f5eb458</Sha>
@@ -73,7 +40,6 @@
     <Dependency Name="Microsoft.EntityFrameworkCore.Design" Version="9.0.0-alpha.1.23416.9">
       <Uri>https://github.com/dotnet/efcore</Uri>
       <Sha>697a12b7ac69c63a2cb5266243a0f18e4f5eb458</Sha>
->>>>>>> 445e2cf3
     </Dependency>
     <Dependency Name="Microsoft.Extensions.Caching.Abstractions" Version="8.0.0-rc.1.23416.31">
       <Uri>https://github.com/dotnet/runtime</Uri>
@@ -397,15 +363,9 @@
       <Uri>https://github.com/dotnet/runtime</Uri>
       <Sha>ce54acdc1c2e820f06d6f813d6b6ed6ce0a1b64d</Sha>
     </Dependency>
-<<<<<<< HEAD
-    <Dependency Name="System.Drawing.Common" Version="9.0.0-alpha.1.23417.2">
-      <Uri>https://github.com/dotnet/winforms</Uri>
-      <Sha>5954c5fae2b4c0df34c3be658294b9289d02ac76</Sha>
-=======
     <Dependency Name="System.Drawing.Common" Version="8.0.0-rc.1.23411.1">
       <Uri>https://github.com/dotnet/winforms</Uri>
       <Sha>4eae6075b679fb57727d7bee8a6eefd5929aec03</Sha>
->>>>>>> 445e2cf3
     </Dependency>
     <Dependency Name="Microsoft.DotNet.Arcade.Sdk" Version="8.0.0-beta.23415.4">
       <Uri>https://github.com/dotnet/arcade</Uri>
