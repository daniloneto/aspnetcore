# Initialize variables if they aren't already defined.
# These may be defined as parameters of the importing script, or set after importing this script.

# CI mode - set to true on CI server for PR validation build or official build.
[bool]$ci = if (Test-Path variable:ci) { $ci } else { $false }

# Build configuration. Common values include 'Debug' and 'Release', but the repository may use other names.
[string]$configuration = if (Test-Path variable:configuration) { $configuration } else { 'Debug' }

# Set to true to opt out of outputting binary log while running in CI
[bool]$excludeCIBinarylog = if (Test-Path variable:excludeCIBinarylog) { $excludeCIBinarylog } else { $false }

# Set to true to output binary log from msbuild. Note that emitting binary log slows down the build.
[bool]$binaryLog = if (Test-Path variable:binaryLog) { $binaryLog } else { $ci -and !$excludeCIBinarylog }

# Set to true to use the pipelines logger which will enable Azure logging output.
# https://github.com/Microsoft/azure-pipelines-tasks/blob/master/docs/authoring/commands.md
# This flag is meant as a temporary opt-opt for the feature while validate it across
# our consumers. It will be deleted in the future.
[bool]$pipelinesLog = if (Test-Path variable:pipelinesLog) { $pipelinesLog } else { $ci }

# Turns on machine preparation/clean up code that changes the machine state (e.g. kills build processes).
[bool]$prepareMachine = if (Test-Path variable:prepareMachine) { $prepareMachine } else { $false }

# True to restore toolsets and dependencies.
[bool]$restore = if (Test-Path variable:restore) { $restore } else { $true }

# Adjusts msbuild verbosity level.
[string]$verbosity = if (Test-Path variable:verbosity) { $verbosity } else { 'minimal' }

# Set to true to reuse msbuild nodes. Recommended to not reuse on CI.
[bool]$nodeReuse = if (Test-Path variable:nodeReuse) { $nodeReuse } else { !$ci }

# Configures warning treatment in msbuild.
[bool]$warnAsError = if (Test-Path variable:warnAsError) { $warnAsError } else { $true }

# Specifies which msbuild engine to use for build: 'vs', 'dotnet' or unspecified (determined based on presence of tools.vs in global.json).
[string]$msbuildEngine = if (Test-Path variable:msbuildEngine) { $msbuildEngine } else { $null }

# True to attempt using .NET Core already that meets requirements specified in global.json
# installed on the machine instead of downloading one.
[bool]$useInstalledDotNetCli = if (Test-Path variable:useInstalledDotNetCli) { $useInstalledDotNetCli } else { $true }

# Enable repos to use a particular version of the on-line dotnet-install scripts.
#    default URL: https://builds.dotnet.microsoft.com/dotnet/scripts/v1/dotnet-install.ps1
[string]$dotnetInstallScriptVersion = if (Test-Path variable:dotnetInstallScriptVersion) { $dotnetInstallScriptVersion } else { 'v1' }

# True to use global NuGet cache instead of restoring packages to repository-local directory.
[bool]$useGlobalNuGetCache = if (Test-Path variable:useGlobalNuGetCache) { $useGlobalNuGetCache } else { !$ci }

# True to exclude prerelease versions Visual Studio during build
[bool]$excludePrereleaseVS = if (Test-Path variable:excludePrereleaseVS) { $excludePrereleaseVS } else { $false }

# An array of names of processes to stop on script exit if prepareMachine is true.
$processesToStopOnExit = if (Test-Path variable:processesToStopOnExit) { $processesToStopOnExit } else { @('msbuild', 'dotnet', 'vbcscompiler') }

$disableConfigureToolsetImport = if (Test-Path variable:disableConfigureToolsetImport) { $disableConfigureToolsetImport } else { $null }

set-strictmode -version 2.0
$ErrorActionPreference = 'Stop'
[Net.ServicePointManager]::SecurityProtocol = [Net.SecurityProtocolType]::Tls12

# If specifies, provides an alternate path for getting .NET Core SDKs and Runtimes. This script will still try public sources first.
[string]$runtimeSourceFeed = if (Test-Path variable:runtimeSourceFeed) { $runtimeSourceFeed } else { $null }
# Base-64 encoded SAS token that has permission to storage container described by $runtimeSourceFeed
[string]$runtimeSourceFeedKey = if (Test-Path variable:runtimeSourceFeedKey) { $runtimeSourceFeedKey } else { $null }

# True when the build is running within the VMR.
[bool]$fromVMR = if (Test-Path variable:fromVMR) { $fromVMR } else { $false }

function Create-Directory ([string[]] $path) {
    New-Item -Path $path -Force -ItemType 'Directory' | Out-Null
}

function Unzip([string]$zipfile, [string]$outpath) {
  Add-Type -AssemblyName System.IO.Compression.FileSystem
  [System.IO.Compression.ZipFile]::ExtractToDirectory($zipfile, $outpath)
}

# This will exec a process using the console and return it's exit code.
# This will not throw when the process fails.
# Returns process exit code.
function Exec-Process([string]$command, [string]$commandArgs) {
  $startInfo = New-Object System.Diagnostics.ProcessStartInfo
  $startInfo.FileName = $command
  $startInfo.Arguments = $commandArgs
  $startInfo.UseShellExecute = $false
  $startInfo.WorkingDirectory = Get-Location

  $process = New-Object System.Diagnostics.Process
  $process.StartInfo = $startInfo
  $process.Start() | Out-Null

  $finished = $false
  try {
    while (-not $process.WaitForExit(100)) {
      # Non-blocking loop done to allow ctr-c interrupts
    }

    $finished = $true
    return $global:LASTEXITCODE = $process.ExitCode
  }
  finally {
    # If we didn't finish then an error occurred or the user hit ctrl-c.  Either
    # way kill the process
    if (-not $finished) {
      $process.Kill()
    }
  }
}

# Take the given block, print it, print what the block probably references from the current set of
# variables using low-effort string matching, then run the block.
#
# This is intended to replace the pattern of manually copy-pasting a command, wrapping it in quotes,
# and printing it using "Write-Host". The copy-paste method is more readable in build logs, but less
# maintainable and less reliable. It is easy to make a mistake and modify the command without
# properly updating the "Write-Host" line, resulting in misleading build logs. The probability of
# this mistake makes the pattern hard to trust when it shows up in build logs. Finding the bug in
# existing source code can also be difficult, because the strings are not aligned to each other and
# the line may be 300+ columns long.
#
# By removing the need to maintain two copies of the command, Exec-BlockVerbosely avoids the issues.
#
# In Bash (or any posix-like shell), "set -x" prints usable verbose output automatically.
# "Set-PSDebug" appears to be similar at first glance, but unfortunately, it isn't very useful: it
# doesn't print any info about the variables being used by the command, which is normally the
# interesting part to diagnose.
function Exec-BlockVerbosely([scriptblock] $block) {
  Write-Host "--- Running script block:"
  $blockString = $block.ToString().Trim()
  Write-Host $blockString

  Write-Host "--- List of variables that might be used:"
  # For each variable x in the environment, check the block for a reference to x via simple "$x" or
  # "@x" syntax. This doesn't detect other ways to reference variables ("${x}" nor "$variable:x",
  # among others). It only catches what this function was originally written for: simple
  # command-line commands.
  $variableTable = Get-Variable |
    Where-Object {
      $blockString.Contains("`$$($_.Name)") -or $blockString.Contains("@$($_.Name)")
    } |
    Format-Table -AutoSize -HideTableHeaders -Wrap |
    Out-String
  Write-Host $variableTable.Trim()

  Write-Host "--- Executing:"
  & $block
  Write-Host "--- Done running script block!"
}

# createSdkLocationFile parameter enables a file being generated under the toolset directory
# which writes the sdk's location into. This is only necessary for cmd --> powershell invocations
# as dot sourcing isn't possible.
function InitializeDotNetCli([bool]$install, [bool]$createSdkLocationFile) {
  if (Test-Path variable:global:_DotNetInstallDir) {
    return $global:_DotNetInstallDir
  }

  # Don't resolve runtime, shared framework, or SDK from other locations to ensure build determinism
  $env:DOTNET_MULTILEVEL_LOOKUP=0

  # Disable first run since we do not need all ASP.NET packages restored.
  $env:DOTNET_NOLOGO=1

  # Disable telemetry on CI.
  if ($ci) {
    $env:DOTNET_CLI_TELEMETRY_OPTOUT=1
  }

  # Find the first path on %PATH% that contains the dotnet.exe
  if ($useInstalledDotNetCli -and (-not $globalJsonHasRuntimes) -and ($env:DOTNET_INSTALL_DIR -eq $null)) {
    $dotnetExecutable = GetExecutableFileName 'dotnet'
    $dotnetCmd = Get-Command $dotnetExecutable -ErrorAction SilentlyContinue

    if ($dotnetCmd -ne $null) {
      $env:DOTNET_INSTALL_DIR = Split-Path $dotnetCmd.Path -Parent
    }
  }

  $dotnetSdkVersion = $GlobalJson.tools.dotnet

  # Use dotnet installation specified in DOTNET_INSTALL_DIR if it contains the required SDK version,
  # otherwise install the dotnet CLI and SDK to repo local .dotnet directory to avoid potential permission issues.
  if ((-not $globalJsonHasRuntimes) -and (-not [string]::IsNullOrEmpty($env:DOTNET_INSTALL_DIR)) -and (Test-Path(Join-Path $env:DOTNET_INSTALL_DIR "sdk\$dotnetSdkVersion"))) {
    $dotnetRoot = $env:DOTNET_INSTALL_DIR
  } else {
    $dotnetRoot = Join-Path $RepoRoot '.dotnet'

    if (-not (Test-Path(Join-Path $dotnetRoot "sdk\$dotnetSdkVersion"))) {
      if ($install) {
        InstallDotNetSdk $dotnetRoot $dotnetSdkVersion
      } else {
        Write-PipelineTelemetryError -Category 'InitializeToolset' -Message "Unable to find dotnet with SDK version '$dotnetSdkVersion'"
        ExitWithExitCode 1
      }
    }

    $env:DOTNET_INSTALL_DIR = $dotnetRoot
  }

  # Creates a temporary file under the toolset dir.
  # The following code block is protecting against concurrent access so that this function can
  # be called in parallel.
  if ($createSdkLocationFile) {
    do {
      $sdkCacheFileTemp = Join-Path $ToolsetDir $([System.IO.Path]::GetRandomFileName())
    }
    until (!(Test-Path $sdkCacheFileTemp))
    Set-Content -Path $sdkCacheFileTemp -Value $dotnetRoot

    try {
      Move-Item -Force $sdkCacheFileTemp (Join-Path $ToolsetDir 'sdk.txt')
    } catch {
      # Somebody beat us
      Remove-Item -Path $sdkCacheFileTemp
    }
  }

  # Add dotnet to PATH. This prevents any bare invocation of dotnet in custom
  # build steps from using anything other than what we've downloaded.
  # It also ensures that VS msbuild will use the downloaded sdk targets.
  $env:PATH = "$dotnetRoot;$env:PATH"

  # Make Sure that our bootstrapped dotnet cli is available in future steps of the Azure Pipelines build
  Write-PipelinePrependPath -Path $dotnetRoot

  Write-PipelineSetVariable -Name 'DOTNET_MULTILEVEL_LOOKUP' -Value '0'
  Write-PipelineSetVariable -Name 'DOTNET_NOLOGO' -Value '1'

  return $global:_DotNetInstallDir = $dotnetRoot
}

function Retry($downloadBlock, $maxRetries = 5) {
  $retries = 1

  while($true) {
    try {
      & $downloadBlock
      break
    }
    catch {
      Write-PipelineTelemetryError -Category 'InitializeToolset' -Message $_
    }

    if (++$retries -le $maxRetries) {
      $delayInSeconds = [math]::Pow(2, $retries) - 1 # Exponential backoff
      Write-Host "Retrying. Waiting for $delayInSeconds seconds before next attempt ($retries of $maxRetries)."
      Start-Sleep -Seconds $delayInSeconds
    }
    else {
      Write-PipelineTelemetryError -Category 'InitializeToolset' -Message "Unable to download file in $maxRetries attempts."
      break
    }
  }
}

function GetDotNetInstallScript([string] $dotnetRoot) {
  $installScript = Join-Path $dotnetRoot 'dotnet-install.ps1'
  $shouldDownload = $false
  
  if (!(Test-Path $installScript)) {
    $shouldDownload = $true
  } else {
    # Check if the script is older than 30 days
    $fileAge = (Get-Date) - (Get-Item $installScript).LastWriteTime
    if ($fileAge.Days -gt 30) {
      Write-Host "Existing install script is too old, re-downloading..."
      $shouldDownload = $true
    }
  }
  
  if ($shouldDownload) {
    Create-Directory $dotnetRoot
    $ProgressPreference = 'SilentlyContinue' # Don't display the console progress UI - it's a huge perf hit
    $uri = "https://builds.dotnet.microsoft.com/dotnet/scripts/$dotnetInstallScriptVersion/dotnet-install.ps1"

    Retry({
      Write-Host "GET $uri"
      Invoke-WebRequest $uri -OutFile $installScript
    })
  }

  return $installScript
}

function InstallDotNetSdk([string] $dotnetRoot, [string] $version, [string] $architecture = '', [switch] $noPath) {
  InstallDotNet $dotnetRoot $version $architecture '' $false $runtimeSourceFeed $runtimeSourceFeedKey -noPath:$noPath
}

function InstallDotNet([string] $dotnetRoot,
  [string] $version,
  [string] $architecture = '',
  [string] $runtime = '',
  [bool] $skipNonVersionedFiles = $false,
  [string] $runtimeSourceFeed = '',
  [string] $runtimeSourceFeedKey = '',
  [switch] $noPath) {

  $dotnetVersionLabel = "'sdk v$version'"

  if ($runtime -ne '' -and $runtime -ne 'sdk') {
    $runtimePath = $dotnetRoot
    $runtimePath = $runtimePath + "\shared"
    if ($runtime -eq "dotnet") { $runtimePath = $runtimePath + "\Microsoft.NETCore.App" }
    if ($runtime -eq "aspnetcore") { $runtimePath = $runtimePath + "\Microsoft.AspNetCore.App" }
    if ($runtime -eq "windowsdesktop") { $runtimePath = $runtimePath + "\Microsoft.WindowsDesktop.App" }
    $runtimePath = $runtimePath + "\" + $version
  
    $dotnetVersionLabel = "runtime toolset '$runtime/$architecture v$version'"

    if (Test-Path $runtimePath) {
      Write-Host "  Runtime toolset '$runtime/$architecture v$version' already installed."
      $installSuccess = $true
      Exit
    }
  }

  $installScript = GetDotNetInstallScript $dotnetRoot
  $installParameters = @{
    Version = $version
    InstallDir = $dotnetRoot
  }

  if ($architecture) { $installParameters.Architecture = $architecture }
  if ($runtime) { $installParameters.Runtime = $runtime }
  if ($skipNonVersionedFiles) { $installParameters.SkipNonVersionedFiles = $skipNonVersionedFiles }
  if ($noPath) { $installParameters.NoPath = $True }

  $variations = @()
  $variations += @($installParameters)

  $dotnetBuilds = $installParameters.Clone()
  $dotnetbuilds.AzureFeed = "https://ci.dot.net/public"
  $variations += @($dotnetBuilds)

  if ($runtimeSourceFeed) {
    $runtimeSource = $installParameters.Clone()
    $runtimeSource.AzureFeed = $runtimeSourceFeed
    if ($runtimeSourceFeedKey) {
      $decodedBytes = [System.Convert]::FromBase64String($runtimeSourceFeedKey)
      $decodedString = [System.Text.Encoding]::UTF8.GetString($decodedBytes)
      $runtimeSource.FeedCredential = $decodedString
    }
    $variations += @($runtimeSource)
  }

  $installSuccess = $false
  foreach ($variation in $variations) {
    if ($variation | Get-Member AzureFeed) {
      $location = $variation.AzureFeed
    } else {
      $location = "public location";
    }
    Write-Host "  Attempting to install $dotnetVersionLabel from $location."
    try {
      & $installScript @variation
      $installSuccess = $true
      break
    }
    catch {
      Write-Host "  Failed to install $dotnetVersionLabel from $location."
    }
  }
  if (-not $installSuccess) {
    Write-PipelineTelemetryError -Category 'InitializeToolset' -Message "Failed to install $dotnetVersionLabel from any of the specified locations."
    ExitWithExitCode 1
  }
}

#
# Locates Visual Studio MSBuild installation.
# The preference order for MSBuild to use is as follows:
#
#   1. MSBuild from an active VS command prompt
#   2. MSBuild from a compatible VS installation
#   3. MSBuild from the xcopy tool package
#
# Returns full path to msbuild.exe.
# Throws on failure.
#
function InitializeVisualStudioMSBuild([bool]$install, [object]$vsRequirements = $null) {
  if (-not (IsWindowsPlatform)) {
    throw "Cannot initialize Visual Studio on non-Windows"
  }

  if (Test-Path variable:global:_MSBuildExe) {
    return $global:_MSBuildExe
  }

  # Minimum VS version to require.
  $vsMinVersionReqdStr = '17.7'
  $vsMinVersionReqd = [Version]::new($vsMinVersionReqdStr)

  # If the version of msbuild is going to be xcopied,
  # use this version. Version matches a package here:
  # https://dev.azure.com/dnceng/public/_artifacts/feed/dotnet-eng/NuGet/Microsoft.DotNet.Arcade.MSBuild.Xcopy/versions/17.13.0
  $defaultXCopyMSBuildVersion = '17.13.0'

  if (!$vsRequirements) {
    if (Get-Member -InputObject $GlobalJson.tools -Name 'vs') {
      $vsRequirements = $GlobalJson.tools.vs
    }
    else {
      $vsRequirements = New-Object PSObject -Property @{ version = $vsMinVersionReqdStr }
    }
  }
  $vsMinVersionStr = if ($vsRequirements.version) { $vsRequirements.version } else { $vsMinVersionReqdStr }
  $vsMinVersion = [Version]::new($vsMinVersionStr)

  # Try msbuild command available in the environment.
  if ($env:VSINSTALLDIR -ne $null) {
    $msbuildCmd = Get-Command 'msbuild.exe' -ErrorAction SilentlyContinue
    if ($msbuildCmd -ne $null) {
      # Workaround for https://github.com/dotnet/roslyn/issues/35793
      # Due to this issue $msbuildCmd.Version returns 0.0.0.0 for msbuild.exe 16.2+
      $msbuildVersion = [Version]::new((Get-Item $msbuildCmd.Path).VersionInfo.ProductVersion.Split([char[]]@('-', '+'))[0])

      if ($msbuildVersion -ge $vsMinVersion) {
        return $global:_MSBuildExe = $msbuildCmd.Path
      }

      # Report error - the developer environment is initialized with incompatible VS version.
      throw "Developer Command Prompt for VS $($env:VisualStudioVersion) is not recent enough. Please upgrade to $vsMinVersionStr or build from a plain CMD window"
    }
  }

  # Locate Visual Studio installation or download x-copy msbuild.
  $vsInfo = LocateVisualStudio $vsRequirements
  if ($vsInfo -ne $null -and $env:ForceUseXCopyMSBuild -eq $null) {
    # Ensure vsInstallDir has a trailing slash
    $vsInstallDir = Join-Path $vsInfo.installationPath "\"
    $vsMajorVersion = $vsInfo.installationVersion.Split('.')[0]

    InitializeVisualStudioEnvironmentVariables $vsInstallDir $vsMajorVersion
  } else {
    if (Get-Member -InputObject $GlobalJson.tools -Name 'xcopy-msbuild') {
      $xcopyMSBuildVersion = $GlobalJson.tools.'xcopy-msbuild'
      $vsMajorVersion = $xcopyMSBuildVersion.Split('.')[0]
    } else {
      #if vs version provided in global.json is incompatible (too low) then use the default version for xcopy msbuild download
      if($vsMinVersion -lt $vsMinVersionReqd){
        Write-Host "Using xcopy-msbuild version of $defaultXCopyMSBuildVersion since VS version $vsMinVersionStr provided in global.json is not compatible"
        $xcopyMSBuildVersion = $defaultXCopyMSBuildVersion
        $vsMajorVersion = $xcopyMSBuildVersion.Split('.')[0]
      }
      else{
        # If the VS version IS compatible, look for an xcopy msbuild package
        # with a version matching VS.
        # Note: If this version does not exist, then an explicit version of xcopy msbuild
        # can be specified in global.json. This will be required for pre-release versions of msbuild.
        $vsMajorVersion = $vsMinVersion.Major
        $vsMinorVersion = $vsMinVersion.Minor
        $xcopyMSBuildVersion = "$vsMajorVersion.$vsMinorVersion.0"
      }
    }

    $vsInstallDir = $null
    if ($xcopyMSBuildVersion.Trim() -ine "none") {
        $vsInstallDir = InitializeXCopyMSBuild $xcopyMSBuildVersion $install
        if ($vsInstallDir -eq $null) {
            throw "Could not xcopy msbuild. Please check that package 'Microsoft.DotNet.Arcade.MSBuild.Xcopy @ $xcopyMSBuildVersion' exists on feed 'dotnet-eng'."
        }
    }
    if ($vsInstallDir -eq $null) {
      throw 'Unable to find Visual Studio that has required version and components installed'
    }
  }

  $msbuildVersionDir = if ([int]$vsMajorVersion -lt 16) { "$vsMajorVersion.0" } else { "Current" }

  $local:BinFolder = Join-Path $vsInstallDir "MSBuild\$msbuildVersionDir\Bin"
  $local:Prefer64bit = if (Get-Member -InputObject $vsRequirements -Name 'Prefer64bit') { $vsRequirements.Prefer64bit } else { $false }
  if ($local:Prefer64bit -and (Test-Path(Join-Path $local:BinFolder "amd64"))) {
    $global:_MSBuildExe = Join-Path $local:BinFolder "amd64\msbuild.exe"
  } else {
    $global:_MSBuildExe = Join-Path $local:BinFolder "msbuild.exe"
  }

  return $global:_MSBuildExe
}

function InitializeVisualStudioEnvironmentVariables([string] $vsInstallDir, [string] $vsMajorVersion) {
  $env:VSINSTALLDIR = $vsInstallDir
  Set-Item "env:VS$($vsMajorVersion)0COMNTOOLS" (Join-Path $vsInstallDir "Common7\Tools\")

  $vsSdkInstallDir = Join-Path $vsInstallDir "VSSDK\"
  if (Test-Path $vsSdkInstallDir) {
    Set-Item "env:VSSDK$($vsMajorVersion)0Install" $vsSdkInstallDir
    $env:VSSDKInstall = $vsSdkInstallDir
  }
}

function InstallXCopyMSBuild([string]$packageVersion) {
  return InitializeXCopyMSBuild $packageVersion -install $true
}

function InitializeXCopyMSBuild([string]$packageVersion, [bool]$install) {
  $packageName = 'Microsoft.DotNet.Arcade.MSBuild.Xcopy'
  $packageDir = Join-Path $ToolsDir "msbuild\$packageVersion"
  $packagePath = Join-Path $packageDir "$packageName.$packageVersion.nupkg"

  if (!(Test-Path $packageDir)) {
    if (!$install) {
      return $null
    }

    Create-Directory $packageDir

    Write-Host "Downloading $packageName $packageVersion"
    $ProgressPreference = 'SilentlyContinue' # Don't display the console progress UI - it's a huge perf hit
    Retry({
      Invoke-WebRequest "https://pkgs.dev.azure.com/dnceng/public/_packaging/dotnet-eng/nuget/v3/flat2/$packageName/$packageVersion/$packageName.$packageVersion.nupkg" -OutFile $packagePath
    })

    if (!(Test-Path $packagePath)) {
      Write-PipelineTelemetryError -Category 'InitializeToolset' -Message "See https://dev.azure.com/dnceng/internal/_wiki/wikis/DNCEng%20Services%20Wiki/1074/Updating-Microsoft.DotNet.Arcade.MSBuild.Xcopy-WAS-RoslynTools.MSBuild-(xcopy-msbuild)-generation?anchor=troubleshooting for help troubleshooting issues with XCopy MSBuild"
      throw
    }
    Unzip $packagePath $packageDir
  }

  return Join-Path $packageDir 'tools'
}

#
# Locates Visual Studio instance that meets the minimal requirements specified by tools.vs object in global.json.
#
# The following properties of tools.vs are recognized:
#   "version": "{major}.{minor}"
#       Two part minimal VS version, e.g. "15.9", "16.0", etc.
#   "components": ["componentId1", "componentId2", ...]
#       Array of ids of workload components that must be available in the VS instance.
#       See e.g. https://docs.microsoft.com/en-us/visualstudio/install/workload-component-id-vs-enterprise?view=vs-2017
#
# Returns JSON describing the located VS instance (same format as returned by vswhere),
# or $null if no instance meeting the requirements is found on the machine.
#
function LocateVisualStudio([object]$vsRequirements = $null){
  if (-not (IsWindowsPlatform)) {
    throw "Cannot run vswhere on non-Windows platforms."
  }

  if (Get-Member -InputObject $GlobalJson.tools -Name 'vswhere') {
    $vswhereVersion = $GlobalJson.tools.vswhere
  } else {
    # keep this in sync with the VSWhereVersion in DefaultVersions.props
    $vswhereVersion = '3.1.7'
  }

  $vsWhereDir = Join-Path $ToolsDir "vswhere\$vswhereVersion"
  $vsWhereExe = Join-Path $vsWhereDir 'vswhere.exe'

  if (!(Test-Path $vsWhereExe)) {
    Create-Directory $vsWhereDir
<<<<<<< HEAD
    Write-Host 'Downloading vswhere $vswhereVersion'
=======
    Write-Host "Downloading vswhere $vswhereVersion"
>>>>>>> e685341b
    $ProgressPreference = 'SilentlyContinue' # Don't display the console progress UI - it's a huge perf hit
    Retry({
      Invoke-WebRequest "https://netcorenativeassets.blob.core.windows.net/resource-packages/external/windows/vswhere/$vswhereVersion/vswhere.exe" -OutFile $vswhereExe
    })
  }

  if (!$vsRequirements) { $vsRequirements = $GlobalJson.tools.vs }
  $args = @('-latest', '-format', 'json', '-requires', 'Microsoft.Component.MSBuild', '-products', '*')

  if (!$excludePrereleaseVS) {
    $args += '-prerelease'
  }

  if (Get-Member -InputObject $vsRequirements -Name 'version') {
    $args += '-version'
    $args += $vsRequirements.version
  }

  if (Get-Member -InputObject $vsRequirements -Name 'components') {
    foreach ($component in $vsRequirements.components) {
      $args += '-requires'
      $args += $component
    }
  }

  $vsInfo =& $vsWhereExe $args | ConvertFrom-Json

  if ($lastExitCode -ne 0) {
    return $null
  }

  # use first matching instance
  return $vsInfo[0]
}

function InitializeBuildTool() {
  if (Test-Path variable:global:_BuildTool) {
    # If the requested msbuild parameters do not match, clear the cached variables.
    if($global:_BuildTool.Contains('ExcludePrereleaseVS') -and $global:_BuildTool.ExcludePrereleaseVS -ne $excludePrereleaseVS) {
      Remove-Item variable:global:_BuildTool
      Remove-Item variable:global:_MSBuildExe
    } else {
      return $global:_BuildTool
    }
  }

  if (-not $msbuildEngine) {
    $msbuildEngine = GetDefaultMSBuildEngine
  }

  # Initialize dotnet cli if listed in 'tools'
  $dotnetRoot = $null
  if (Get-Member -InputObject $GlobalJson.tools -Name 'dotnet') {
    $dotnetRoot = InitializeDotNetCli -install:$restore
  }

  if ($msbuildEngine -eq 'dotnet') {
    if (!$dotnetRoot) {
      Write-PipelineTelemetryError -Category 'InitializeToolset' -Message "/global.json must specify 'tools.dotnet'."
      ExitWithExitCode 1
    }
    $dotnetPath = Join-Path $dotnetRoot (GetExecutableFileName 'dotnet')

    $buildTool = @{ Path = $dotnetPath; Command = 'msbuild'; Tool = 'dotnet'; Framework = 'net' }
  } elseif ($msbuildEngine -eq "vs") {
    try {
      $msbuildPath = InitializeVisualStudioMSBuild -install:$restore
    } catch {
      Write-PipelineTelemetryError -Category 'InitializeToolset' -Message $_
      ExitWithExitCode 1
    }

    $buildTool = @{ Path = $msbuildPath; Command = ""; Tool = "vs"; Framework = "netframework"; ExcludePrereleaseVS = $excludePrereleaseVS }
  } else {
    Write-PipelineTelemetryError -Category 'InitializeToolset' -Message "Unexpected value of -msbuildEngine: '$msbuildEngine'."
    ExitWithExitCode 1
  }

  return $global:_BuildTool = $buildTool
}

function GetDefaultMSBuildEngine() {
  # Presence of tools.vs indicates the repo needs to build using VS msbuild on Windows.
  if (Get-Member -InputObject $GlobalJson.tools -Name 'vs') {
    return 'vs'
  }

  if (Get-Member -InputObject $GlobalJson.tools -Name 'dotnet') {
    return 'dotnet'
  }

  Write-PipelineTelemetryError -Category 'InitializeToolset' -Message "-msbuildEngine must be specified, or /global.json must specify 'tools.dotnet' or 'tools.vs'."
  ExitWithExitCode 1
}

function GetNuGetPackageCachePath() {
  if ($env:NUGET_PACKAGES -eq $null) {
    # Use local cache on CI to ensure deterministic build.
    # Avoid using the http cache as workaround for https://github.com/NuGet/Home/issues/3116
    # use global cache in dev builds to avoid cost of downloading packages.
    # For directory normalization, see also: https://github.com/NuGet/Home/issues/7968
    if ($useGlobalNuGetCache) {
      $env:NUGET_PACKAGES = Join-Path $env:UserProfile '.nuget\packages\'
    } else {
      $env:NUGET_PACKAGES = Join-Path $RepoRoot '.packages\'
    }
  }

  return $env:NUGET_PACKAGES
}

# Returns a full path to an Arcade SDK task project file.
function GetSdkTaskProject([string]$taskName) {
  return Join-Path (Split-Path (InitializeToolset) -Parent) "SdkTasks\$taskName.proj"
}

function InitializeNativeTools() {
  if (-Not (Test-Path variable:DisableNativeToolsetInstalls) -And (Get-Member -InputObject $GlobalJson -Name "native-tools")) {
    $nativeArgs= @{}
    if ($ci) {
      $nativeArgs = @{
        InstallDirectory = "$ToolsDir"
      }
    }
    if ($env:NativeToolsOnMachine) {
      Write-Host "Variable NativeToolsOnMachine detected, enabling native tool path promotion..."
      $nativeArgs += @{ PathPromotion = $true }
    }
    & "$PSScriptRoot/init-tools-native.ps1" @nativeArgs
  }
}

function Read-ArcadeSdkVersion() {
  return $GlobalJson.'msbuild-sdks'.'Microsoft.DotNet.Arcade.Sdk'
}

function InitializeToolset() {
  # For Unified Build/Source-build support, check whether the environment variable is
  # set. If it is, then use this as the toolset build project.
  if ($env:_InitializeToolset -ne $null) {
    return $global:_InitializeToolset = $env:_InitializeToolset
  }

  if (Test-Path variable:global:_InitializeToolset) {
    return $global:_InitializeToolset
  }

  $nugetCache = GetNuGetPackageCachePath

  $toolsetVersion = Read-ArcadeSdkVersion
  $toolsetLocationFile = Join-Path $ToolsetDir "$toolsetVersion.txt"

  if (Test-Path $toolsetLocationFile) {
    $path = Get-Content $toolsetLocationFile -TotalCount 1
    if (Test-Path $path) {
      return $global:_InitializeToolset = $path
    }
  }

  if (-not $restore) {
    Write-PipelineTelemetryError -Category 'InitializeToolset' -Message "Toolset version $toolsetVersion has not been restored."
    ExitWithExitCode 1
  }

  $buildTool = InitializeBuildTool

  $proj = Join-Path $ToolsetDir 'restore.proj'
  $bl = if ($binaryLog) { '/bl:' + (Join-Path $LogDir 'ToolsetRestore.binlog') } else { '' }

  '<Project Sdk="Microsoft.DotNet.Arcade.Sdk"/>' | Set-Content $proj

  MSBuild-Core $proj $bl /t:__WriteToolsetLocation /clp:ErrorsOnly`;NoSummary /p:__ToolsetLocationOutputFile=$toolsetLocationFile

  $path = Get-Content $toolsetLocationFile -Encoding UTF8 -TotalCount 1
  if (!(Test-Path $path)) {
    throw "Invalid toolset path: $path"
  }

  return $global:_InitializeToolset = $path
}

function ExitWithExitCode([int] $exitCode) {
  if ($ci -and $prepareMachine) {
    Stop-Processes
  }
  exit $exitCode
}

# Check if $LASTEXITCODE is a nonzero exit code (NZEC). If so, print a Azure Pipeline error for
# diagnostics, then exit the script with the $LASTEXITCODE.
function Exit-IfNZEC([string] $category = "General") {
  Write-Host "Exit code $LASTEXITCODE"
  if ($LASTEXITCODE -ne 0) {
    $message = "Last command failed with exit code $LASTEXITCODE."
    Write-PipelineTelemetryError -Force -Category $category -Message $message
    ExitWithExitCode $LASTEXITCODE
  }
}

function Stop-Processes() {
  Write-Host 'Killing running build processes...'
  foreach ($processName in $processesToStopOnExit) {
    Get-Process -Name $processName -ErrorAction SilentlyContinue | Stop-Process
  }
}

#
# Executes msbuild (or 'dotnet msbuild') with arguments passed to the function.
# The arguments are automatically quoted.
# Terminates the script if the build fails.
#
function MSBuild() {
  if ($pipelinesLog) {
    $buildTool = InitializeBuildTool

    if ($ci -and $buildTool.Tool -eq 'dotnet') {
      $env:NUGET_PLUGIN_HANDSHAKE_TIMEOUT_IN_SECONDS = 20
      $env:NUGET_PLUGIN_REQUEST_TIMEOUT_IN_SECONDS = 20
      Write-PipelineSetVariable -Name 'NUGET_PLUGIN_HANDSHAKE_TIMEOUT_IN_SECONDS' -Value '20'
      Write-PipelineSetVariable -Name 'NUGET_PLUGIN_REQUEST_TIMEOUT_IN_SECONDS' -Value '20'
    }

    Enable-Nuget-EnhancedRetry

    $toolsetBuildProject = InitializeToolset
    $basePath = Split-Path -parent $toolsetBuildProject
    $selectedPath = Join-Path $basePath (Join-Path $buildTool.Framework 'Microsoft.DotNet.ArcadeLogging.dll')

    if (-not $selectedPath) {
      Write-PipelineTelemetryError -Category 'Build' -Message "Unable to find arcade sdk logger assembly: $selectedPath"
      ExitWithExitCode 1
    }

    $args += "/logger:$selectedPath"
  }

  MSBuild-Core @args
}

#
# Executes msbuild (or 'dotnet msbuild') with arguments passed to the function.
# The arguments are automatically quoted.
# Terminates the script if the build fails.
#
function MSBuild-Core() {
  if ($ci) {
    if (!$binaryLog -and !$excludeCIBinarylog) {
      Write-PipelineTelemetryError -Category 'Build' -Message 'Binary log must be enabled in CI build, or explicitly opted-out from with the -excludeCIBinarylog switch.'
      ExitWithExitCode 1
    }

    if ($nodeReuse) {
      Write-PipelineTelemetryError -Category 'Build' -Message 'Node reuse must be disabled in CI build.'
      ExitWithExitCode 1
    }
  }

  Enable-Nuget-EnhancedRetry

  $buildTool = InitializeBuildTool

  $cmdArgs = "$($buildTool.Command) /m /nologo /clp:Summary /v:$verbosity /nr:$nodeReuse /p:ContinuousIntegrationBuild=$ci"

  if ($warnAsError) {
    $cmdArgs += ' /warnaserror /p:TreatWarningsAsErrors=true'
  }
  else {
    $cmdArgs += ' /p:TreatWarningsAsErrors=false'
  }

  foreach ($arg in $args) {
    if ($null -ne $arg -and $arg.Trim() -ne "") {
      if ($arg.EndsWith('\')) {
        $arg = $arg + "\"
      }
      $cmdArgs += " `"$arg`""
    }
  }

  # Be sure quote the path in case there are spaces in the dotnet installation location.
  $env:ARCADE_BUILD_TOOL_COMMAND = "`"$($buildTool.Path)`" $cmdArgs"

  $exitCode = Exec-Process $buildTool.Path $cmdArgs

  if ($exitCode -ne 0) {
    # We should not Write-PipelineTaskError here because that message shows up in the build summary
    # The build already logged an error, that's the reason it failed. Producing an error here only adds noise.
    Write-Host "Build failed with exit code $exitCode. Check errors above." -ForegroundColor Red

    $buildLog = GetMSBuildBinaryLogCommandLineArgument $args
    if ($null -ne $buildLog) {
      Write-Host "See log: $buildLog" -ForegroundColor DarkGray
    }

    # When running on Azure Pipelines, override the returned exit code to avoid double logging.
    # Skip this when the build is a child of the VMR build.
    if ($ci -and $env:SYSTEM_TEAMPROJECT -ne $null -and !$fromVMR) {
      Write-PipelineSetResult -Result "Failed" -Message "msbuild execution failed."
      # Exiting with an exit code causes the azure pipelines task to log yet another "noise" error
      # The above Write-PipelineSetResult will cause the task to be marked as failure without adding yet another error
      ExitWithExitCode 0
    } else {
      ExitWithExitCode $exitCode
    }
  }
}

function GetMSBuildBinaryLogCommandLineArgument($arguments) {
  foreach ($argument in $arguments) {
    if ($argument -ne $null) {
      $arg = $argument.Trim()
      if ($arg.StartsWith('/bl:', "OrdinalIgnoreCase")) {
        return $arg.Substring('/bl:'.Length)
      }

      if ($arg.StartsWith('/binaryLogger:', 'OrdinalIgnoreCase')) {
        return $arg.Substring('/binaryLogger:'.Length)
      }
    }
  }

  return $null
}

function GetExecutableFileName($baseName) {
  if (IsWindowsPlatform) {
    return "$baseName.exe"
  }
  else {
    return $baseName
  }
}

function IsWindowsPlatform() {
  return [environment]::OSVersion.Platform -eq [PlatformID]::Win32NT
}

function Get-Darc($version) {
  $darcPath  = "$TempDir\darc\$([guid]::NewGuid())"
  if ($version -ne $null) {
    & $PSScriptRoot\darc-init.ps1 -toolpath $darcPath -darcVersion $version | Out-Host
  } else {
    & $PSScriptRoot\darc-init.ps1 -toolpath $darcPath | Out-Host
  }
  return "$darcPath\darc.exe"
}

. $PSScriptRoot\pipeline-logging-functions.ps1

$RepoRoot = Resolve-Path (Join-Path $PSScriptRoot '..\..\')
$EngRoot = Resolve-Path (Join-Path $PSScriptRoot '..')
$ArtifactsDir = Join-Path $RepoRoot 'artifacts'
$ToolsetDir = Join-Path $ArtifactsDir 'toolset'
$ToolsDir = Join-Path $RepoRoot '.tools'
$LogDir = Join-Path (Join-Path $ArtifactsDir 'log') $configuration
$TempDir = Join-Path (Join-Path $ArtifactsDir 'tmp') $configuration
$GlobalJson = Get-Content -Raw -Path (Join-Path $RepoRoot 'global.json') | ConvertFrom-Json
# true if global.json contains a "runtimes" section
$globalJsonHasRuntimes = if ($GlobalJson.tools.PSObject.Properties.Name -Match 'runtimes') { $true } else { $false }

Create-Directory $ToolsetDir
Create-Directory $TempDir
Create-Directory $LogDir

Write-PipelineSetVariable -Name 'Artifacts' -Value $ArtifactsDir
Write-PipelineSetVariable -Name 'Artifacts.Toolset' -Value $ToolsetDir
Write-PipelineSetVariable -Name 'Artifacts.Log' -Value $LogDir
Write-PipelineSetVariable -Name 'TEMP' -Value $TempDir
Write-PipelineSetVariable -Name 'TMP' -Value $TempDir

# Import custom tools configuration, if present in the repo.
# Note: Import in global scope so that the script set top-level variables without qualification.
if (!$disableConfigureToolsetImport) {
  $configureToolsetScript = Join-Path $EngRoot 'configure-toolset.ps1'
  if (Test-Path $configureToolsetScript) {
    . $configureToolsetScript
    if ((Test-Path variable:failOnConfigureToolsetError) -And $failOnConfigureToolsetError) {
      if ((Test-Path variable:LastExitCode) -And ($LastExitCode -ne 0)) {
        Write-PipelineTelemetryError -Category 'Build' -Message 'configure-toolset.ps1 returned a non-zero exit code'
        ExitWithExitCode $LastExitCode
      }
    }
  }
}

#
# If $ci flag is set, turn on (and log that we did) special environment variables for improved Nuget client retry logic.
#
function Enable-Nuget-EnhancedRetry() {
    if ($ci) {
      Write-Host "Setting NUGET enhanced retry environment variables"
      $env:NUGET_ENABLE_ENHANCED_HTTP_RETRY = 'true'
      $env:NUGET_ENHANCED_MAX_NETWORK_TRY_COUNT = 6
      $env:NUGET_ENHANCED_NETWORK_RETRY_DELAY_MILLISECONDS = 1000
      $env:NUGET_RETRY_HTTP_429 = 'true'
      Write-PipelineSetVariable -Name 'NUGET_ENABLE_ENHANCED_HTTP_RETRY' -Value 'true'
      Write-PipelineSetVariable -Name 'NUGET_ENHANCED_MAX_NETWORK_TRY_COUNT' -Value '6'
      Write-PipelineSetVariable -Name 'NUGET_ENHANCED_NETWORK_RETRY_DELAY_MILLISECONDS' -Value '1000'
      Write-PipelineSetVariable -Name 'NUGET_RETRY_HTTP_429' -Value 'true'
    }
}<|MERGE_RESOLUTION|>--- conflicted
+++ resolved
@@ -553,11 +553,7 @@
 
   if (!(Test-Path $vsWhereExe)) {
     Create-Directory $vsWhereDir
-<<<<<<< HEAD
-    Write-Host 'Downloading vswhere $vswhereVersion'
-=======
     Write-Host "Downloading vswhere $vswhereVersion"
->>>>>>> e685341b
     $ProgressPreference = 'SilentlyContinue' # Don't display the console progress UI - it's a huge perf hit
     Retry({
       Invoke-WebRequest "https://netcorenativeassets.blob.core.windows.net/resource-packages/external/windows/vswhere/$vswhereVersion/vswhere.exe" -OutFile $vswhereExe
