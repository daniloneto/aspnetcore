--- conflicted
+++ resolved
@@ -36,38 +36,38 @@
                 if (Value.IndexOf(':') < 0)
                 {
 
-                    // Set the IsOptional flag to true for segments that contain
-                    // a parameter with no type constraints but optionality set
-                    // via the '?' token.
+                // Set the IsOptional flag to true for segments that contain
+                // a parameter with no type constraints but optionality set
+                // via the '?' token.
                     var questionMarkIndex = Value.IndexOf('?');
                     if (questionMarkIndex == Value.Length - 1)
-                    {
-                        IsOptional = true;
+                {
+                    IsOptional = true;
                         Value = Value[0..^1];
-                    }
-                    // If the `?` optional marker shows up in the segment but not at the very end,
-                    // then throw an error.
+                }
+                // If the `?` optional marker shows up in the segment but not at the very end,
+                // then throw an error.
                     else if (questionMarkIndex >= 0)
-                    {
-                        throw new ArgumentException($"Malformed parameter '{segment}' in route '{template}'. '?' character can only appear at the end of parameter name.");
-                    }
+                {
+                    throw new ArgumentException($"Malformed parameter '{segment}' in route '{template}'. '?' character can only appear at the end of parameter name.");
+                }
 
-                    Constraints = Array.Empty<RouteConstraint>();
+                Constraints = Array.Empty<RouteConstraint>();
+            }
+            else
+            {
+                var tokens = Value.Split(':');
+                if (tokens[0].Length == 0)
+                {
+                    throw new ArgumentException($"Malformed parameter '{segment}' in route '{template}' has no name before the constraints list.");
                 }
-                else
-                {
-                    var tokens = Value.Split(':');
-                    if (tokens[0].Length == 0)
-                    {
-                        throw new ArgumentException($"Malformed parameter '{segment}' in route '{template}' has no name before the constraints list.");
-                    }
 
-                    Value = tokens[0];
-                    IsOptional = tokens[^1].EndsWith("?");
+                Value = tokens[0];
+                    IsOptional = tokens[^1].EndsWith('?');
                     if (IsOptional)
                     {
                         tokens[^1] = tokens[^1][0..^1];
-                    }
+            }
 
                     Constraints = new RouteConstraint[tokens.Length - 1];
                     for (var i = 1; i < tokens.Length; i++)
@@ -78,24 +78,7 @@
             }
             else
             {
-<<<<<<< HEAD
-                var tokens = Value.Split(':');
-                if (tokens[0].Length == 0)
-                {
-                    throw new ArgumentException($"Malformed parameter '{segment}' in route '{template}' has no name before the constraints list.");
-                }
-
-                // Set the IsOptional flag to true if any type constraints
-                // for this parameter are designated as optional.
-                IsOptional = tokens.Skip(1).Any(token => token.EndsWith('?'));
-
-                Value = tokens[0];
-                Constraints = tokens.Skip(1)
-                    .Select(token => RouteConstraint.Parse(template, segment, token))
-                    .ToArray();
-=======
                 Constraints = Array.Empty<RouteConstraint>();
->>>>>>> 5c1f6ffc
             }
 
             if (IsParameter)
@@ -120,7 +103,7 @@
 
         public bool IsParameter { get; }
 
-        public bool IsOptional { get; }
+        public bool IsOptional { get;  }
 
         public bool IsCatchAll { get; }
 
