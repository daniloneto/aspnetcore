// Licensed to the .NET Foundation under one or more agreements.
// The .NET Foundation licenses this file to you under the MIT license.

using System;
using System.Diagnostics;
using System.Diagnostics.CodeAnalysis;
using System.Threading;
using Microsoft.AspNetCore.Analyzers.Infrastructure;
using Microsoft.CodeAnalysis;

namespace Microsoft.AspNetCore.App.Analyzers.Infrastructure;

internal class WellKnownTypes
{
    private static readonly BoundedCacheWithFactory<Compilation, WellKnownTypes> LazyWellKnownTypesCache = new();

    public static WellKnownTypes GetOrCreate(Compilation compilation) =>
        LazyWellKnownTypesCache.GetOrCreateValue(compilation, static c => new WellKnownTypes(c));

    private readonly INamedTypeSymbol?[] _lazyWellKnownTypes;
    private readonly Compilation _compilation;
    private readonly INamedTypeSymbol _missingTypeSymbol;

    static WellKnownTypes()
    {
        AssertEnumAndTableInSync();
    }

    [Conditional("DEBUG")]
    private static void AssertEnumAndTableInSync()
    {
        for (var i = 0; i < WellKnownTypeData.WellKnownTypeNames.Length; i++)
        {
            var name = WellKnownTypeData.WellKnownTypeNames[i];
            var typeId = (WellKnownTypeData.WellKnownType)i;

            var typeIdName = typeId.ToString().Replace("__", "+").Replace('_', '.');

            var separator = name.IndexOf('`');
            if (separator >= 0)
            {
                // Ignore type parameter qualifier for generic types.
                name = name.Substring(0, separator);
                typeIdName = typeIdName.Substring(0, separator);
            }

            Debug.Assert(name == typeIdName, $"Enum name ({typeIdName}) and type name ({name}) must match at {i}");
        }
    }

    private WellKnownTypes(Compilation compilation)
    {
        _lazyWellKnownTypes = new INamedTypeSymbol?[WellKnownTypeData.WellKnownTypeNames.Length];
        _compilation = compilation;
        _missingTypeSymbol = compilation.GetTypeByMetadataName(typeof(MissingType).FullName!)!;
    }

    public INamedTypeSymbol Get(SpecialType type)
    {
        return _compilation.GetSpecialType(type);
    }

    /// <summary>
    /// Returns the type symbol for the specified well-known type, or throws if the type cannot be found.
    /// </summary>
    public INamedTypeSymbol Get(WellKnownTypeData.WellKnownType type)
    {
        return Get(type, throwOnNotFound: true);
    }

    /// <summary>
    /// Returns the type symbol for the specified well-known type, or a special marker type symbol if the type cannot be found.
    /// </summary>
    /// <remarks>
    /// We use a special marker type for cases where some types can be legitimately missing.
    /// E.g. The Microsoft.Extensions.Validation source generator checks against some types
    /// from the shared framework which are missing in Blazor WebAssembly SDK projects.
    /// </remarks>
    public INamedTypeSymbol GetOptional(WellKnownTypeData.WellKnownType type)
    {
        return Get(type, throwOnNotFound: false);
    }

    private INamedTypeSymbol Get(WellKnownTypeData.WellKnownType type, bool throwOnNotFound)
    {
        var index = (int)type;
        var symbol = _lazyWellKnownTypes[index];
        if (symbol is not null)
        {
            return symbol;
        }

        // Symbol hasn't been added to the cache yet.
        // Resolve symbol from name, cache, and return.
        return GetAndCache(index, throwOnNotFound);
    }

    private INamedTypeSymbol GetAndCache(int index, bool throwOnNotFound)
    {
<<<<<<< HEAD
        var result = GetTypeByMetadataNameInTargetAssembly(WellKnownTypeData.WellKnownTypeNames[index]) ?? _missingTypeSymbol;
=======
        var result = GetTypeByMetadataNameInTargetAssembly(WellKnownTypeData.WellKnownTypeNames[index]);

        if (result == null && throwOnNotFound)
        {
            throw new InvalidOperationException($"Failed to resolve well-known type '{WellKnownTypeData.WellKnownTypeNames[index]}'.");
        }
        else
        {
            result ??= _compilation.GetTypeByMetadataName(typeof(MissingType).FullName!)!;
        }

>>>>>>> 62c47282
        Interlocked.CompareExchange(ref _lazyWellKnownTypes[index], result, null);

        // GetTypeByMetadataName should always return the same instance for a name.
        // To ensure we have a consistent value, for thread safety, return symbol set in the array.
        return _lazyWellKnownTypes[index]!;
    }

    // Filter for types within well-known (framework-owned) assemblies only.
    private INamedTypeSymbol? GetTypeByMetadataNameInTargetAssembly(string metadataName)
    {
        var types = _compilation.GetTypesByMetadataName(metadataName);
        if (types.Length == 0)
        {
            return null;
        }

        if (types.Length == 1)
        {
            return types[0];
        }

        // Multiple types match the name. This is most likely caused by someone reusing the namespace + type name in their apps or libraries.
        // Workaround this situation by prioritizing types in System and Microsoft assemblies.
        foreach (var type in types)
        {
            if (type.ContainingAssembly.Identity.Name.StartsWith("System.", StringComparison.Ordinal)
                || type.ContainingAssembly.Identity.Name.StartsWith("Microsoft.", StringComparison.Ordinal))
            {
                return type;
            }
        }
        return null;
    }

    public bool IsType(ITypeSymbol type, WellKnownTypeData.WellKnownType[] wellKnownTypes) => IsType(type, wellKnownTypes, out var _);

    public bool IsType(ITypeSymbol type, WellKnownTypeData.WellKnownType[] wellKnownTypes, [NotNullWhen(true)] out WellKnownTypeData.WellKnownType? match)
    {
        foreach (var wellKnownType in wellKnownTypes)
        {
            if (SymbolEqualityComparer.Default.Equals(type, Get(wellKnownType)))
            {
                match = wellKnownType;
                return true;
            }
        }

        match = null;
        return false;
    }

    public bool Implements(ITypeSymbol type, WellKnownTypeData.WellKnownType[] interfaceWellKnownTypes)
    {
        foreach (var wellKnownType in interfaceWellKnownTypes)
        {
            if (Implements(type, Get(wellKnownType)))
            {
                return true;
            }
        }

        return false;
    }

    public static bool Implements(ITypeSymbol? type, ITypeSymbol interfaceType)
    {
        if (type is null)
        {
            return false;
        }

        foreach (var t in type.AllInterfaces)
        {
            if (SymbolEqualityComparer.Default.Equals(t, interfaceType))
            {
                return true;
            }
        }
        return false;
    }

    internal class MissingType { }
}<|MERGE_RESOLUTION|>--- conflicted
+++ resolved
@@ -97,9 +97,6 @@
 
     private INamedTypeSymbol GetAndCache(int index, bool throwOnNotFound)
     {
-<<<<<<< HEAD
-        var result = GetTypeByMetadataNameInTargetAssembly(WellKnownTypeData.WellKnownTypeNames[index]) ?? _missingTypeSymbol;
-=======
         var result = GetTypeByMetadataNameInTargetAssembly(WellKnownTypeData.WellKnownTypeNames[index]);
 
         if (result == null && throwOnNotFound)
@@ -111,7 +108,6 @@
             result ??= _compilation.GetTypeByMetadataName(typeof(MissingType).FullName!)!;
         }
 
->>>>>>> 62c47282
         Interlocked.CompareExchange(ref _lazyWellKnownTypes[index], result, null);
 
         // GetTypeByMetadataName should always return the same instance for a name.
